/**
 * Copyright (c) 2010-2021 Contributors to the openHAB project
 *
 * See the NOTICE file(s) distributed with this work for additional
 * information.
 *
 * This program and the accompanying materials are made available under the
 * terms of the Eclipse Public License 2.0 which is available at
 * http://www.eclipse.org/legal/epl-2.0
 *
 * SPDX-License-Identifier: EPL-2.0
 */
package org.openhab.binding.miele.internal.discovery;

import java.io.IOException;
import java.net.InetAddress;
import java.net.Socket;
import java.util.Collections;
import java.util.HashMap;
import java.util.Map;
import java.util.Set;

import javax.jmdns.ServiceInfo;

import org.openhab.binding.miele.internal.MieleBindingConstants;
import org.openhab.core.config.discovery.DiscoveryResult;
import org.openhab.core.config.discovery.DiscoveryResultBuilder;
import org.openhab.core.config.discovery.mdns.MDNSDiscoveryParticipant;
import org.openhab.core.config.discovery.mdns.internal.MDNSDiscoveryService;
import org.openhab.core.thing.ThingTypeUID;
import org.openhab.core.thing.ThingUID;
import org.osgi.service.component.annotations.Component;
import org.slf4j.Logger;
import org.slf4j.LoggerFactory;

/**
 * The {@link MieleMDNSDiscoveryParticipant} is responsible for discovering Miele XGW3000 Gateways. It uses the central
 * {@link MDNSDiscoveryService}.
 *
 * @author Karel Goderis - Initial contribution
 * @author Martin Lepsy - Added check for Miele gateway for cleaner discovery
 *
 */
@Component
public class MieleMDNSDiscoveryParticipant implements MDNSDiscoveryParticipant {

    private final Logger logger = LoggerFactory.getLogger(MieleMDNSDiscoveryParticipant.class);
    private static final String PATH_TO_CHECK_FOR_XGW3000 = "/rest/";
    private static final String SERVICE_NAME = "mieleathome";
    private static final String PATH_PROPERTY_NAME = "path";

    @Override
    public Set<ThingTypeUID> getSupportedThingTypeUIDs() {
        return Collections.singleton(MieleBindingConstants.THING_TYPE_XGW3000);
    }

    @Override
    public String getServiceType() {
        return "_mieleathome._tcp.local.";
    }

    @Override
    public DiscoveryResult createResult(ServiceInfo service) {
        if (isMieleGateway(service)) {
            ThingUID uid = getThingUID(service);

            if (uid != null) {
                Map<String, Object> properties = new HashMap<>(2);

                InetAddress[] addresses = service.getInetAddresses();
                if (addresses.length > 0 && addresses[0] != null) {
                    properties.put(MieleBindingConstants.IP_ADDRESS, addresses[0].getHostAddress());

                    Socket socket = null;
                    try {
                        socket = new Socket(addresses[0], 80);
                        InetAddress ourAddress = socket.getLocalAddress();
                        properties.put(MieleBindingConstants.INTERFACE, ourAddress.getHostAddress());
                    } catch (IOException e) {
                        logger.error("An exception occurred while connecting to the Miele Gateway : '{}'",
                                e.getMessage());
                    }
                }

                return DiscoveryResultBuilder.create(uid).withProperties(properties)
<<<<<<< HEAD
                        .withRepresentationProperty(MieleBindingConstants.IP_ADDRESS).withLabel("Miele XGW3000")
=======
                        .withRepresentationProperty(MieleBindingConstants.HOST).withLabel("Miele XGW3000 Gateway")
>>>>>>> 12fba3a5
                        .build();
            }
        }
        return null;
    }

    @Override
    public ThingUID getThingUID(ServiceInfo service) {
        if (service.getType() != null) {
            if (service.getType().equals(getServiceType())) {
                logger.trace("Discovered a Miele@Home gateway thing with name '{}'", service.getName());
                return new ThingUID(MieleBindingConstants.THING_TYPE_XGW3000, service.getName().replace(" ", "_"));
            }
        }

        return null;
    }

    /**
     * Checks if service is a Miele XGW3000 Gateway
     *
     * application must be mieleathome
     * must contain path with value /rest/
     *
     * @param service the service to check
     * @return true, if the discovered service is a Miele XGW3000 Gateway
     */
    private boolean isMieleGateway(ServiceInfo service) {
        return service.getApplication().contains(SERVICE_NAME) && service.getPropertyString(PATH_PROPERTY_NAME) != null
                && service.getPropertyString(PATH_PROPERTY_NAME).equalsIgnoreCase(PATH_TO_CHECK_FOR_XGW3000);
    }
}<|MERGE_RESOLUTION|>--- conflicted
+++ resolved
@@ -83,11 +83,7 @@
                 }
 
                 return DiscoveryResultBuilder.create(uid).withProperties(properties)
-<<<<<<< HEAD
                         .withRepresentationProperty(MieleBindingConstants.IP_ADDRESS).withLabel("Miele XGW3000")
-=======
-                        .withRepresentationProperty(MieleBindingConstants.HOST).withLabel("Miele XGW3000 Gateway")
->>>>>>> 12fba3a5
                         .build();
             }
         }
